--- conflicted
+++ resolved
@@ -43,19 +43,11 @@
           echo "C:/msys64/mingw64/bin" | Out-File -Append -FilePath $env:GITHUB_PATH -Encoding utf8
           echo "${{ env.pythonLocation }}" | Out-File -Append -FilePath $env:GITHUB_PATH -Encoding utf8
       - uses: actions/checkout@v1
-<<<<<<< HEAD
-      - name: Build and install mgconsole
-        run: |
-          mkdir build
-          cd build
-          cmake -G "MinGW Makefiles" ..
-=======
       - name: Install mgconsole
         run: |
           mkdir build
           cd build
           cmake -G "MinGW Makefiles" -DCMAKE_BUILD_TYPE=Release ..
->>>>>>> 6689c543
           make
           make install
       - name: Save mgconsole Windows build
@@ -64,7 +56,6 @@
           name: "mgconsole Windows build"
           path: build/src/mgconsole.exe
           #ToDo(the-joksim):
-<<<<<<< HEAD
           #  - add Windows e2e test
 
   build_apple:
@@ -81,13 +72,10 @@
         run: |
           mkdir build
           cd build
-          cmake -DOPENSSL_ROOT_DIR="$(brew --prefix openssl)" ..
+          cmake -DOPENSSL_ROOT_DIR="$(brew --prefix openssl)" -DCMAKE_BUILD_TYPE=Release ..
           make
       - name: Save mgconsole MacOS build
         uses: actions/upload-artifact@v2
         with:
           name: "mgconsole MacOS build"
-          path: build/src/mgconsole*
-=======
-          #  - add Windows e2e test
->>>>>>> 6689c543
+          path: build/src/mgconsole*