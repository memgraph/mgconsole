--- conflicted
+++ resolved
@@ -68,11 +68,7 @@
         uses: actions/checkout@v2
       # NOTE: CI can't execute end2end tests because there is no way to run
       #       Memgraph on CI MacOS machines.
-<<<<<<< HEAD
-      - name: Build and test mgconsole
-=======
       - name: Build mgconsole
->>>>>>> a4f9b3af
         run: |
           mkdir build
           cd build
