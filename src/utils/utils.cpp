#include <string.h>
<<<<<<< HEAD

=======
>>>>>>> 8045fd89
#include <algorithm>
#include <chrono>
#include <cmath>
#include <cstddef>
#include <cstdint>
#include <ios>
#include <iostream>
#include <string>
#include <string_view>
#include <type_traits>
#include <unordered_map>

#ifdef __APPLE__

#include <sstream>

#endif /* __APPLE__ */

#ifdef _WIN32

#include <io.h>
#include <stdlib.h>
#include <windows.h>
#define isatty _isatty

#else /* _WIN32 */

#include <pwd.h>
#include <sys/ioctl.h>
#include <termios.h>
#include <unistd.h>

#endif /* _WIN32 */

#include <gflags/gflags.h>
#include <replxx.h>

#include "constants.hpp"
#include "date.hpp"
#include "mgclient.h"
#include "utils.hpp"

namespace utils {

bool EnsureDir(const fs::path &dir) noexcept {
  std::error_code error_code;  // for exception suppression.
  if (fs::exists(dir, error_code)) return fs::is_directory(dir, error_code);
  return fs::create_directories(dir, error_code);
}

fs::path GetUserHomeDir() {
#ifdef _WIN32
  return getenv("USERPROFILE");
#else  /* _WIN32 */
  struct passwd *pw = getpwuid(getuid());
  return pw->pw_dir;
#endif /* _WIN32 */
}

std::string ToUpperCase(std::string s) {
  std::transform(s.begin(), s.end(), s.begin(), [](char c) { return toupper(c); });
  return s;
}

std::string Trim(const std::string &s) {
  auto begin = s.begin();
  auto end = s.end();
  if (begin == end) {
    // need to check this to be sure that std::prev(end) exists.
    return s;
  }
  while (begin < end && isspace(*begin)) {
    ++begin;
  }
  while (end > begin && isspace(*std::prev(end))) {
    --end;
  }
  return std::string(begin, end);
}

std::string Replace(std::string src, const std::string &match, const std::string &replacement) {
  for (size_t pos = src.find(match); pos != std::string::npos; pos = src.find(match, pos + replacement.size())) {
    src.erase(pos, match.length()).insert(pos, replacement);
  }
  return src;
}

std::string Escape(const std::string &src) {
  std::string ret;
  ret.reserve(src.size() + 2);
  ret.append(1, '"');
  for (auto c : src) {
    if (c == '\\' || c == '\'' || c == '"') {
      ret.append(1, '\\');
      ret.append(1, c);
    } else if (c == '\b') {
      ret.append("\\b");
    } else if (c == '\f') {
      ret.append("\\f");
    } else if (c == '\n') {
      ret.append("\\n");
    } else if (c == '\r') {
      ret.append("\\r");
    } else if (c == '\t') {
      ret.append("\\t");
    } else {
      ret.append(1, c);
    }
  }
  ret.append(1, '"');
  return ret;
}

template <typename T, std::enable_if_t<std::is_arithmetic<T>::value, T> = true>
void PrintIfNotZero(std::ostream &os, T value, std::string_view suffix = "") {
  if (value) {
    os << value << suffix;
  }
}

void PrintStringUnescaped(std::ostream &os, const mg_string *str) {
  os.write(mg_string_data(str), mg_string_size(str));
}

void PrintValue(std::ostream &os, const mg_string *str) {
  os << utils::Escape(std::string(mg_string_data(str), mg_string_size(str)));
}

void PrintValue(std::ostream &os, const mg_list *list) {
  os << "[";
  for (uint32_t i = 0; i < mg_list_size(list); ++i) {
    if (i > 0) {
      os << ", ";
    }
    PrintValue(os, mg_list_at(list, i));
  }
  os << "]";
}

void PrintValue(std::ostream &os, const mg_map *map) {
  os << "{";
  for (uint32_t i = 0; i < mg_map_size(map); ++i) {
    if (i > 0) {
      os << ", ";
    }
    PrintStringUnescaped(os, mg_map_key_at(map, i));
    os << ": ";
    PrintValue(os, mg_map_value_at(map, i));
  }
  os << "}";
}

void PrintValue(std::ostream &os, const mg_node *node) {
  os << "(";
  for (uint32_t i = 0; i < mg_node_label_count(node); ++i) {
    os << ":";
    PrintStringUnescaped(os, mg_node_label_at(node, i));
  }
  const mg_map *props = mg_node_properties(node);
  if (mg_node_label_count(node) > 0 && mg_map_size(props) > 0) {
    os << " ";
  }
  if (mg_map_size(props) > 0) {
    PrintValue(os, props);
  }
  os << ")";
}

void PrintValue(std::ostream &os, const mg_relationship *rel) {
  os << "[:";
  PrintStringUnescaped(os, mg_relationship_type(rel));
  const mg_map *props = mg_relationship_properties(rel);
  if (mg_map_size(props) > 0) {
    os << " ";
    PrintValue(os, props);
  }
  os << "]";
}

void PrintValue(std::ostream &os, const mg_unbound_relationship *rel) {
  os << "[:";
  PrintStringUnescaped(os, mg_unbound_relationship_type(rel));
  const mg_map *props = mg_unbound_relationship_properties(rel);
  if (mg_map_size(props) > 0) {
    os << " ";
    PrintValue(os, props);
  }
  os << "]";
}

void PrintValue(std::ostream &os, const mg_path *path) {
  PrintValue(os, mg_path_node_at(path, 0));
  for (uint32_t i = 0; i < mg_path_length(path); ++i) {
    if (mg_path_relationship_reversed_at(path, i)) {
      os << "<-";
    } else {
      os << "-";
    }
    PrintValue(os, mg_path_relationship_at(path, i));
    if (mg_path_relationship_reversed_at(path, i)) {
      os << "-";
    } else {
      os << "->";
    }
    PrintValue(os, mg_path_node_at(path, i + 1));
  }
}

void PrintValue(std::ostream &os, const mg_date *date) {
  const auto days = date::days(mg_date_days(date));
  const auto sys_days = date::sys_days(days);
  const auto ymd = date::year_month_day(sys_days);
  os << ymd;
}

void PrintValue(std::ostream &os, const mg_local_time *local_time) {
  namespace chrono = std::chrono;
  const auto nanos = chrono::nanoseconds(mg_local_time_nanoseconds(local_time));
  const auto hms = date::hh_mm_ss(nanos);
  os << hms;
}

void PrintValue(std::ostream &os, const mg_local_date_time *local_date_time) {
  namespace chrono = std::chrono;
  const auto seconds = chrono::seconds(mg_local_date_time_seconds(local_date_time));
  const auto days = chrono::duration_cast<date::days>(seconds);
  const auto date = mg_date_make(days.count());

  const auto nanoseconds =
      chrono::duration_cast<chrono::nanoseconds>(seconds) - chrono::duration_cast<chrono::nanoseconds>(days);
  const auto time = mg_local_time_make(nanoseconds.count() + mg_local_date_time_nanoseconds(local_date_time));

  PrintValue(os, date);
  os << " ";
  PrintValue(os, time);
}

void PrintSeconds(std::ostream &os, std::chrono::seconds ss, std::chrono::microseconds mis) {
  if (ss.count() == 0 && mis.count() < 0) {
    os << '-';
  }
  os << ss.count();
}

void PrintMicroseconds(std::ostream &os, std::chrono::microseconds mis) {
  if (mis.count() != 0) {
    os << "." << std::setw(6) << std::setfill('0') << std::fixed << std::abs(mis.count());
  }
}

void PrintValue(std::ostream &os, const mg_duration *duration) {
  // Currently we are ignoring months for duration
  // const auto months = date::months(mg_duration_months(duration));
  namespace chrono = std::chrono;
  const auto days = date::days(mg_duration_days(duration));
  const auto seconds = chrono::seconds(mg_duration_seconds(duration));
  const auto nanoseconds = chrono::nanoseconds(mg_duration_nanoseconds(duration));

  const auto time = chrono::duration_cast<chrono::microseconds>(seconds + nanoseconds);

  const bool has_subdays = time.count() > 0;

  const auto hh = chrono::duration_cast<chrono::hours>(time);
  const auto mm = chrono::duration_cast<chrono::minutes>(time - hh);
  const auto ss = chrono::duration_cast<chrono::seconds>(time - hh - mm);
  const auto mis = chrono::duration_cast<chrono::microseconds>(time - hh - mm - ss);

  os << "P";
  PrintIfNotZero(os, days.count(), "D");

  if (has_subdays) {
    os << "T";
  }

  PrintIfNotZero(os, hh.count(), "H");
  PrintIfNotZero(os, mm.count(), "M");
  if (ss.count() == 0 && mis.count() == 0) {
    return;
  }
  PrintSeconds(os, ss, mis);
  PrintMicroseconds(os, mis);
  os << "S";
}

void PrintValue(std::ostream &os, const mg_value *value) {
  switch (mg_value_get_type(value)) {
    case MG_VALUE_TYPE_NULL:
      os << "Null";
      return;
    case MG_VALUE_TYPE_BOOL:
      os << (mg_value_bool(value) ? "true" : "false");
      return;
    case MG_VALUE_TYPE_INTEGER:
      os << mg_value_integer(value);
      return;
    case MG_VALUE_TYPE_FLOAT:
      os << mg_value_float(value);
      return;
    case MG_VALUE_TYPE_STRING:
      PrintValue(os, mg_value_string(value));
      return;
    case MG_VALUE_TYPE_LIST:
      PrintValue(os, mg_value_list(value));
      return;
    case MG_VALUE_TYPE_MAP:
      PrintValue(os, mg_value_map(value));
      return;
    case MG_VALUE_TYPE_NODE:
      PrintValue(os, mg_value_node(value));
      return;
    case MG_VALUE_TYPE_RELATIONSHIP:
      PrintValue(os, mg_value_relationship(value));
      return;
    case MG_VALUE_TYPE_UNBOUND_RELATIONSHIP:
      PrintValue(os, mg_value_unbound_relationship(value));
      return;
    case MG_VALUE_TYPE_PATH:
      PrintValue(os, mg_value_path(value));
      return;
    case MG_VALUE_TYPE_DATE:
      PrintValue(os, mg_value_date(value));
      return;
    case MG_VALUE_TYPE_LOCAL_TIME:
      PrintValue(os, mg_value_local_time(value));
      return;
    case MG_VALUE_TYPE_LOCAL_DATE_TIME:
      PrintValue(os, mg_value_local_date_time(value));
      return;
    case MG_VALUE_TYPE_DURATION:
      PrintValue(os, mg_value_duration(value));
      return;
    default:
      os << "{unknown value}";
      break;
  }
}

}  // namespace utils

namespace {
// Completion and syntax highlighting support

std::vector<std::string> GetCompletions(const char *text) {
  std::vector<std::string> matches;

  // Collect a vector of matches: vocabulary words that begin with text.
  std::string text_str = utils::ToUpperCase(std::string(text));
  for (auto word : constants::kCypherKeywords) {
    if (word.size() >= text_str.size() && word.compare(0, text_str.size(), text_str) == 0) {
      matches.emplace_back(word);
    }
  }
  for (auto word : constants::kMemgraphKeywords) {
    if (word.size() >= text_str.size() && word.compare(0, text_str.size(), text_str) == 0) {
      matches.emplace_back(word);
    }
  }
  for (auto word : constants::kAwesomeFunctions) {
    if (word.size() >= text_str.size() && word.compare(0, text_str.size(), text_str) == 0) {
      matches.emplace_back(word);
    }
  }

  return matches;
}

void AddCompletions(replxx_completions *completions, const char *text) {
  auto text_completions = GetCompletions(text);
  for (const auto &completion : text_completions) {
    replxx_add_completion(completions, strdup(completion.c_str()));
  }
}

// taken from the replxx example.c (correct handling of UTF-8)
int utf8str_codepoint_length(char const *s, int utf8len) {
  int codepointLen = 0;
  unsigned char m4 = 128 + 64 + 32 + 16;
  unsigned char m3 = 128 + 64 + 32;
  unsigned char m2 = 128 + 64;
  for (int i = 0; i < utf8len; ++i, ++codepointLen) {
    char c = s[i];
    if ((c & m4) == m4) {
      i += 3;
    } else if ((c & m3) == m3) {
      i += 2;
    } else if ((c & m2) == m2) {
      i += 1;
    }
  }
  return codepointLen;
};

static char const wb[] = " \t\n\r\v\f-=+*&^%$#@!,./?<>;:`~'\"[]{}()\\|";

int context_length(char const *prefix) {
  // word boundary chars
  int i = static_cast<int>(strlen(prefix)) - 1;
  int cl = 0;
  while (i >= 0) {
    if (strchr(wb, prefix[i]) != NULL) {
      break;
    }
    ++cl;
    --i;
  }
  return cl;
};

void CompletionHook(const char *input, replxx_completions *completions, int *contextLen, void *) {
  int utf8_context_len = context_length(input);
  int prefix_len = static_cast<int>(strlen(input)) - utf8_context_len;
  *contextLen = utf8str_codepoint_length(input + prefix_len, utf8_context_len);

  AddCompletions(completions, input + prefix_len);
}

ReplxxColor GetWordColor(const std::string_view word) {
  auto word_uppercase = utils::ToUpperCase(std::string(word));
  bool is_cypher_keyword = std::find(constants::kCypherKeywords.begin(), constants::kCypherKeywords.end(),
                                     word_uppercase) != constants::kCypherKeywords.end();
  bool is_memgraph_keyword = std::find(constants::kMemgraphKeywords.begin(), constants::kMemgraphKeywords.end(),
                                       word_uppercase) != constants::kMemgraphKeywords.end();
  bool is_awesome_function = std::find(constants::kAwesomeFunctions.begin(), constants::kAwesomeFunctions.end(),
                                       word_uppercase) != constants::kAwesomeFunctions.end();
  if (is_cypher_keyword || is_memgraph_keyword) {
    return REPLXX_COLOR_YELLOW;
  } else if (is_awesome_function) {
    return REPLXX_COLOR_BRIGHTRED;
  } else {
    return REPLXX_COLOR_DEFAULT;
  }
}

void SetWordColor(const std::string_view word, ReplxxColor *colors, int *colors_offset) {
  auto color = GetWordColor(word);
  auto word_codepoint_len = utf8str_codepoint_length(word.data(), word.size());
  for (int i = *colors_offset; i < *colors_offset + word_codepoint_len; i++) {
    colors[i] = color;
  }
  // +1 for the word boundary char (we don't want to color it)
  *colors_offset = *colors_offset + word_codepoint_len + 1;
}

void ColorHook(const char *input, ReplxxColor *colors, int size, void *) {
  auto *word_begin = input;
  size_t word_size = 0;
  int colors_offset = 0;

  auto input_size = strlen(input);
  for (int i = 0; i < input_size; i++) {
    // word boundary
    if (strchr(wb, input[i]) != NULL) {
      SetWordColor(std::string_view(word_begin, word_size), colors, &colors_offset);
      // if the boundary is not the last char in input, advance the
      // next word ptr and reset word size
      if (i != (input_size - 1)) {
        word_begin = input + i + 1;
        word_size = 0;
      }
      // end of input
    } else if (i == (input_size - 1)) {
      // regular char encountered as the last char of input
      word_size++;
      SetWordColor(std::string_view(word_begin, word_size), colors, &colors_offset);
    } else {
      // regular char encountered, but not the end of input - advance
      word_size++;
    }
  }
}

std::map<std::string, std::int64_t> ParseStats(const mg_value *mg_stats) {
  const mg_map *stats_map = mg_value_map(mg_stats);
  std::map<std::string, std::int64_t> stats{};
  for (size_t j = 0; j < mg_map_size(stats_map); ++j) {
    const mg_string *mg_stat_key = mg_map_key_at(stats_map, j);
    auto stat_key = std::string(mg_string_data(mg_stat_key), mg_string_size(mg_stat_key));

    const int64_t stat_value = mg_value_integer(mg_map_value_at(stats_map, j));
    stats.emplace(std::move(stat_key), stat_value);
  }
  return stats;
}

std::map<std::string, std::string> ParseNotifications(const mg_value *mg_notifications) {
  const mg_list *notifications_list = mg_value_list(mg_notifications);
  std::map<std::string, std::string> notifications;
  // For now support only one notification
  const mg_map *notification_map = mg_value_map(mg_list_at(notifications_list, 0));

  for (size_t j = 0; j < mg_map_size(notification_map); ++j) {
    const mg_string *mg_notification_key = mg_map_key_at(notification_map, j);
    auto notification_key = std::string(mg_string_data(mg_notification_key), mg_string_size(mg_notification_key));

    const mg_string *mg_notification_value = mg_value_string(mg_map_value_at(notification_map, j));
    auto notification_value = std::string(mg_string_data(mg_notification_value), mg_string_size(mg_notification_value));

    if (notification_key == "severity") {
      std::transform(notification_value.begin(), notification_value.end(), notification_value.begin(), ::toupper);
    }
    notifications.emplace(std::move(notification_key), std::move(notification_value));
  }
  return notifications;
}

<<<<<<< HEAD
double ParseFloat(const mg_value *mg_val_float) { return mg_value_float(mg_val_float); }
=======
>>>>>>> 8045fd89
}  // namespace

namespace console {

// lifted from replxx io.cxx
bool is_a_tty(int fd) {
  bool aTTY(isatty(fd) != 0);
#ifdef _WIN32
  do {
    if (aTTY) {
      break;
    }
    HANDLE h((HANDLE)_get_osfhandle(fd));
    if (h == INVALID_HANDLE_VALUE) {
      break;
    }
    DWORD st(0);
    if (!GetConsoleMode(h, &st)) {
      break;
    }
    aTTY = true;
  } while (false);
#endif
  return (aTTY);
}

void PrintHelp() { std::cout << constants::kInteractiveUsage << std::endl; }

void PrintDocs() { std::cout << constants::kDocs << std::endl; }

void EchoFailure(const std::string &failure_msg, const std::string &explanation) {
  if (is_a_tty(STDIN_FILENO)) {
#ifdef _WIN32
    const auto h_console = GetStdHandle(STD_OUTPUT_HANDLE);

    CONSOLE_SCREEN_BUFFER_INFO csbi;
    if (!GetConsoleScreenBufferInfo(h_console, &csbi)) {
      std::cout << failure_msg << ": ";
    } else {
      const WORD original_console_attr = csbi.wAttributes;
      FlushConsoleInputBuffer(h_console);
      SetConsoleTextAttribute(h_console, FOREGROUND_RED | FOREGROUND_INTENSITY);

      std::cout << failure_msg << ":";
      SetConsoleTextAttribute(h_console, original_console_attr);
    }
    std::cout << " ";
#else  /* _WIN32 */
    std::cout << "\033[1;31m" << failure_msg << ": \033[0m";
#endif /* _WIN32 */
    std::cout << explanation << std::endl;
  } else {
    std::cerr << failure_msg << ": ";
    std::cerr << explanation << std::endl;
  }
}

void EchoInfo(const std::string &message) {
  if (is_a_tty(STDIN_FILENO)) {
    std::cout << message << std::endl;
  }
}

void EchoExecutionTimeInfo(const std::map<std::string, double> &execution_info) {
  std::cout << "Additional execution time info:" << std::endl;
  for (const auto &[key, value] : execution_info) {
    if (key == "cost_estimate") {
      std::cout << "Cost estimate: " << value << std::endl;
    } else if (key == "parsing_time") {
      std::cout << "Query parsing time: " << value << " sec" << std::endl;
    } else if (key == "planning_time") {
      std::cout << "Query planning time: " << value << " sec" << std::endl;
    } else if (key == "plan_execution_time") {
      std::cout << "Query plan execution time: " << value << " sec" << std::endl;
    }
  }
}

void EchoStats(const std::map<std::string, std::int64_t> &stats) {
  for (const auto &[key, value] : stats) {
    if (value == 0) {
      continue;
    } else if (key == "nodes-created") {
      std::cout << value << " nodes have been created." << std::endl;
    } else if (key == "nodes-deleted") {
      std::cout << value << " nodes have been deleted." << std::endl;
    } else if (key == "relationships-created") {
      std::cout << value << " relationships have been created." << std::endl;
    } else if (key == "relationships-deleted") {
      std::cout << value << " relationships have been deleted." << std::endl;
    } else if (key == "labels-added") {
      std::cout << value << " labels have been created." << std::endl;
    } else if (key == "labels-removed") {
      std::cout << value << " labels have been deleted." << std::endl;
    } else if (key == "properties-set") {
      std::cout << value << " properties have been updated." << std::endl;
    }
  }
}

void EchoNotification(const std::map<std::string, std::string> &notification) {
  const std::string_view severity = notification.at("severity");
  if (severity == "WARNING") {
#ifdef _WIN32
    const auto h_console = GetStdHandle(STD_OUTPUT_HANDLE);

    CONSOLE_SCREEN_BUFFER_INFO csbi;
    if (!GetConsoleScreenBufferInfo(h_console, &csbi)) {
      std::cout << severity << ":";
    } else {
      const WORD original_console_attr = csbi.wAttributes;
      FlushConsoleInputBuffer(h_console);
      SetConsoleTextAttribute(h_console, FOREGROUND_RED | FOREGROUND_GREEN | FOREGROUND_INTENSITY);

      std::cout << severity << ":";
      SetConsoleTextAttribute(h_console, original_console_attr);
    }
    std::cout << " ";
#else  /* _WIN32 */
    std::cout << "\033[1;33m" << severity << ": \033[0m";
#endif /* _WIN32 */
  } else {
    std::cout << severity << ": ";
  }
  std::cout << notification.at("title") << std::endl;
}

void SetStdinEcho(bool enable = true) {
#ifdef _WIN32
  // from
  // https://stackoverflow.com/questions/9217908/how-to-disable-echo-in-windows-console
  HANDLE h;
  DWORD mode;
  h = GetStdHandle(STD_INPUT_HANDLE);
  if (GetConsoleMode(h, &mode)) {
    if (!enable) {
      mode &= ~ENABLE_ECHO_INPUT;
    } else {
      mode |= ENABLE_ECHO_INPUT;
    }
    SetConsoleMode(h, mode);
  }
#else  /* _WIN32 */
  struct termios tty;
  tcgetattr(STDIN_FILENO, &tty);
  if (!enable) {
    tty.c_lflag &= ~ECHO;
  } else {
    tty.c_lflag |= ECHO;
  }
  tcsetattr(STDIN_FILENO, TCSANOW, &tty);
#endif /* _WIN32 */
}

std::optional<std::string> GetLine() {
  std::string line;
  std::getline(std::cin, line);
  if (std::cin.eof()) return std::nullopt;
  line = default_text + line;
  default_text = "";
  return line;
}

std::pair<std::string, bool> ParseLine(const std::string &line, char *quote, bool *escaped) {
  // Parse line.
  bool is_done = false;
  std::stringstream parsed_line;
  for (auto c : line) {
    if (*quote && c == '\\') {
      // Escaping is only used inside quotation to not end the quote
      // when quotation char is escaped.
      *escaped = !*escaped;
      parsed_line << c;
      continue;
    } else if ((!*quote && (c == '\"' || c == '\'')) || (!*escaped && c == *quote)) {
      *quote = *quote ? '\0' : c;
    } else if (!*quote && c == ';') {
      is_done = true;
      break;
    }
    parsed_line << c;
    *escaped = false;
  }
  return std::make_pair(parsed_line.str(), is_done);
}

std::optional<std::string> ReadLine(Replxx *replxx_instance, const std::string &prompt) {
  if (!default_text.empty()) {
    replxx_set_preload_buffer(replxx_instance, default_text.c_str());
  }
  const char *line = replxx_input(replxx_instance, prompt.c_str());
  default_text = "";
  if (!line) {
    return std::nullopt;
  }

  std::string r_val(line);
  if (!utils::Trim(r_val).empty()) replxx_history_add(replxx_instance, line);
  return r_val;
}

}  // namespace console

namespace query {

std::optional<std::string> GetQuery(Replxx *replxx_instance) {
  char quote = '\0';
  bool escaped = false;
  auto ret = console::ParseLine(default_text, &quote, &escaped);
  if (ret.second) {
    auto idx = ret.first.size() + 1;
    default_text = utils::Trim(default_text.substr(idx));
    return ret.first;
  }
  std::stringstream query;
  std::optional<std::string> line;
  int line_cnt = 0;
  auto is_done = false;
  while (!is_done) {
    if (!console::is_a_tty(STDIN_FILENO)) {
      line = console::GetLine();
    } else {
      line = console::ReadLine(replxx_instance, line_cnt == 0 ? constants::kPrompt : constants::kMultilinePrompt);
      if (line_cnt == 0 && line && line->size() > 0 && (*line)[0] == ':') {
        auto trimmed_line = utils::Trim(*line);
        if (trimmed_line == constants::kCommandQuit) {
          return std::nullopt;
        } else if (trimmed_line == constants::kCommandHelp) {
          console::PrintHelp();
          return "";
        } else if (trimmed_line == constants::kCommandDocs) {
          console::PrintDocs();
          return "";
        } else {
          console::EchoFailure("Unsupported command", trimmed_line);
          console::PrintHelp();
          return "";
        }
      }
    }
    if (!line) return std::nullopt;
    if (line->empty()) continue;
    auto ret = console::ParseLine(*line, &quote, &escaped);
    query << ret.first;
    auto char_count = ret.first.size();
    if (ret.second) {
      is_done = true;
      char_count += 1;  // ';' sign
    } else {
      // Query is multiline so append newline.
      query << "\n";
    }
    if (char_count < line->size()) {
      default_text = utils::Trim(line->substr(char_count));
    }
    ++line_cnt;
  }
  return query.str();
}

QueryData ExecuteQuery(mg_session *session, const std::string &query) {
  int status = mg_session_run(session, query.c_str(), nullptr, nullptr, nullptr, nullptr);
  auto start = std::chrono::system_clock::now();
  if (status != 0) {
    if (mg_session_status(session) == MG_SESSION_BAD) {
      throw utils::ClientFatalException(mg_session_error(session));
    } else {
      throw utils::ClientQueryException(mg_session_error(session));
    }
  }

  auto pull_information = mg_memory::MakeCustomUnique<mg_map>(mg_map_make_empty(1));
  if (!pull_information) {
    throw utils::ClientFatalException(mg_session_error(session));
  }

  // Pulling unlimited stream of information
  auto *n_val = mg_value_make_integer(-1);  // NOTE: Destroy only on insertion failure.
  if (mg_map_insert_unsafe(pull_information.get(), "n", n_val) != 0) {
    mg_value_destroy(n_val);
    throw utils::ClientFatalException(mg_session_error(session));
  }
  status = mg_session_pull(session, pull_information.get());
  if (status != 0) {
    if (mg_session_status(session) == MG_SESSION_BAD) {
      throw utils::ClientFatalException(mg_session_error(session));
    } else {
      throw utils::ClientQueryException(mg_session_error(session));
    }
  }

  QueryData ret;
  mg_result *result;
  while ((status = mg_session_fetch(session, &result)) == 1) {
    ret.records.push_back(mg_memory::MakeCustomUnique<mg_list>(mg_list_copy(mg_result_row(result))));
    if (!ret.records.back()) {
      std::cerr << "out of memory";
      std::abort();
    }
  }
  if (status != 0) {
    if (mg_session_status(session) == MG_SESSION_BAD) {
      throw utils::ClientFatalException(mg_session_error(session));
    } else {
      throw utils::ClientQueryException(mg_session_error(session));
    }
  }

  {
    const mg_list *header = mg_result_columns(result);
    for (uint32_t i = 0; i < mg_list_size(header); ++i) {
      const mg_value *field = mg_list_at(header, i);
      if (mg_value_get_type(field) == MG_VALUE_TYPE_STRING) {
        ret.header.push_back(
            std::string(mg_string_data(mg_value_string(field)), mg_string_size(mg_value_string(field))));
      } else {
        std::stringstream field_stream;
        utils::PrintValue(field_stream, field);
        ret.header.push_back(field_stream.str());
      }
    }
  }

  const mg_map *summary = mg_result_summary(result);
  if (summary && mg_map_size(summary) > 0) {
<<<<<<< HEAD
    {
      std::map<std::string, double> execution_time_info;
      for (auto key : {"cost_estimate", "parsing_time", "planning_time", "plan_execution_time"}) {
        if (const mg_value *info = mg_map_at(summary, key); info) {
          execution_time_info.emplace(key, ParseFloat(info));
        }
      }
      if (!execution_time_info.empty()) {
        ret.execution_time_info = execution_time_info;
      }
    }

=======
>>>>>>> 8045fd89
    if (const mg_value *mg_stats = mg_map_at(summary, "stats"); mg_stats) {
      ret.stats.emplace(ParseStats(mg_stats));
    }
    if (const mg_value *mg_notifications = mg_map_at(summary, "notifications"); mg_notifications) {
      ret.notification.emplace(ParseNotifications(mg_notifications));
    }
  }

  ret.wall_time = std::chrono::system_clock::now() - start;
  return ret;
}

}  // namespace query

namespace format {

void PrintHeaderTabular(const std::vector<std::string> &data, int total_width, int column_width, int num_columns,
                        bool all_columns_fit, int margin = 1) {
  if (!all_columns_fit) num_columns -= 1;
  std::string data_output = std::string(total_width, ' ');
  for (auto i = 0; i < total_width; i += column_width) {
    data_output[i] = '|';
    int idx = i / column_width;
    if (idx < num_columns) {
      std::string field_str = data[idx];
      if ((int)field_str.size() > column_width - 2 * margin - 1) {
        field_str.erase(column_width - 2 * margin - 1, std::string::npos);
        field_str.replace(field_str.size() - 3, 3, "...");
      }
      data_output.replace(i + 1 + margin, field_str.size(), field_str);
    }
  }
  if (!all_columns_fit) {
    data_output.replace(total_width - column_width, 3, "...");
  }
  data_output[total_width - 1] = '|';
  std::cout << data_output << std::endl;
}

/// Helper function for determining maximum length of data.
/// @param data List of mg_values representing row.
/// @param margin Column margin width.
/// @return length needed for representing max size element in @p data list.
/// Plus one is added because of column start character '|'.
uint64_t GetMaxColumnWidth(const mg_memory::MgListPtr &data, int margin = 1) {
  uint64_t column_width = 0;
  for (uint32_t i = 0; i < mg_list_size(data.get()); ++i) {
    std::stringstream field;
    utils::PrintValue(field, mg_list_at(data.get(), i));
    column_width = std::max(column_width, static_cast<uint64_t>(field.str().size() + 2 * margin));
  }
  return column_width + 1;
}

uint64_t GetMaxColumnWidth(const std::vector<std::string> &data, int margin = 1) {
  uint64_t column_width = 0;
  for (const auto &field : data) {
    column_width = std::max(column_width, static_cast<uint64_t>(field.size() + 2 * margin));
  }
  return column_width + 1;
}

void PrintRowTabular(const mg_memory::MgListPtr &data, int total_width, int column_width, int num_columns,
                     bool all_columns_fit, int margin = 1) {
  if (!all_columns_fit) num_columns -= 1;
  std::string data_output = std::string(total_width, ' ');
  for (auto i = 0; i < total_width; i += column_width) {
    data_output[i] = '|';
    int idx = i / column_width;
    if (idx < num_columns) {
      std::stringstream field;
      utils::PrintValue(field, mg_list_at(data.get(), idx));  // convert Value to string
      std::string field_str(field.str());
      if ((int)field_str.size() > column_width - 2 * margin - 1) {
        field_str.erase(column_width - 2 * margin - 1, std::string::npos);
        field_str.replace(field_str.size() - 3, 3, "...");
      }
      data_output.replace(i + 1 + margin, field_str.size(), field_str);
    }
  }
  if (!all_columns_fit) {
    data_output.replace(total_width - column_width, 3, "...");
  }
  data_output[total_width - 1] = '|';
  std::cout << data_output << std::endl;
}

void PrintTabular(const std::vector<std::string> &header, const std::vector<mg_memory::MgListPtr> &records,
                  const bool fit_to_screen) {
  // lifted from replxx io.cxx
  auto get_screen_columns = []() {
    int cols(0);
#ifdef _WIN32
    HANDLE console_out = GetStdHandle(STD_OUTPUT_HANDLE);
    CONSOLE_SCREEN_BUFFER_INFO inf;
    GetConsoleScreenBufferInfo(console_out, &inf);
    cols = inf.dwSize.X;
#else
    struct winsize ws;
    cols = (ioctl(STDOUT_FILENO, TIOCGWINSZ, &ws) == -1) ? 80 : ws.ws_col;
#endif
    // cols is 0 in certain circumstances like inside debugger, which creates
    // further issues
    return (cols > 0) ? cols : 80;
  };

  auto window_columns = get_screen_columns();
  bool all_columns_fit = true;

  auto num_columns = header.size();
  auto column_width = GetMaxColumnWidth(header);
  for (size_t i = 0; i < records.size(); ++i) {
    column_width = std::max(column_width, GetMaxColumnWidth(records[i]));
  }
  column_width = std::max(static_cast<uint64_t>(5),
                          column_width);  // set column width to min 5
  auto total_width = column_width * num_columns + 1;

  // Fit to screen width.
  if (fit_to_screen && total_width > window_columns) {
    uint64_t lo = 5;
    uint64_t hi = column_width;
    uint64_t last = 5;
    while (lo < hi) {
      uint64_t mid = lo + (hi - lo) / 2;
      uint64_t width = mid * num_columns + 1;
      if (width <= window_columns) {
        last = mid;
        lo = mid + 1;
      } else {
        hi = mid - 1;
      }
    }
    column_width = last;
    total_width = column_width * num_columns + 1;
    // All columns do not fit on screen.
    while (total_width > window_columns && num_columns > 1) {
      num_columns -= 1;
      total_width = column_width * num_columns + 1;
      all_columns_fit = false;
    }
  }

  auto line_fill = std::string(total_width, '-');
  for (auto i = 0u; i < total_width; i += column_width) {
    line_fill[i] = '+';
  }
  line_fill[total_width - 1] = '+';
  std::cout << line_fill << std::endl;
  // Print Header.
  PrintHeaderTabular(header, total_width, column_width, num_columns, all_columns_fit);
  std::cout << line_fill << std::endl;
  // Print Records.
  for (size_t i = 0; i < records.size(); ++i) {
    PrintRowTabular(records[i], total_width, column_width, num_columns, all_columns_fit);
  }
  std::cout << line_fill << std::endl;
}

std::vector<std::string> FormatCsvFields(const mg_memory::MgListPtr &fields, const CsvOptions &csv_opts) {
  std::vector<std::string> formatted;
  formatted.reserve(mg_list_size(fields.get()));
  for (uint32_t i = 0; i < mg_list_size(fields.get()); ++i) {
    std::stringstream field_stream;
    utils::PrintValue(field_stream, mg_list_at(fields.get(), i));
    std::string formatted_field(field_stream.str());
    if (csv_opts.doublequote) {
      formatted_field = utils::Replace(formatted_field, "\"", "\"\"");
    } else {
      formatted_field = utils::Replace(formatted_field, "\"", csv_opts.escapechar + "\"");
    }
    formatted_field.insert(0, 1, '"');
    formatted_field.append(1, '"');
    formatted.push_back(formatted_field);
  }
  return formatted;
}

std::vector<std::string> FormatCsvHeader(const std::vector<std::string> &fields, const CsvOptions &csv_opts) {
  std::vector<std::string> formatted;
  formatted.reserve(fields.size());
  for (auto formatted_field : fields) {
    if (csv_opts.doublequote) {
      formatted_field = utils::Replace(formatted_field, "\"", "\"\"");
    } else {
      formatted_field = utils::Replace(formatted_field, "\"", csv_opts.escapechar + "\"");
    }
    formatted_field.insert(0, 1, '"');
    formatted_field.append(1, '"');
    formatted.push_back(formatted_field);
  }
  return formatted;
}

void PrintCsv(const std::vector<std::string> &header, const std::vector<mg_memory::MgListPtr> &records,
              const CsvOptions &csv_opts) {
  // Print Header.
  auto formatted_header = FormatCsvHeader(header, csv_opts);
  utils::PrintIterable(std::cout, formatted_header, csv_opts.delimiter);
  std::cout << std::endl;
  // Print Records.
  for (size_t i = 0; i < records.size(); ++i) {
    auto formatted_row = FormatCsvFields(records[i], csv_opts);
    utils::PrintIterable(std::cout, formatted_row, csv_opts.delimiter);
    std::cout << std::endl;
  }
}

void Output(const std::vector<std::string> &header, const std::vector<mg_memory::MgListPtr> &records,
            const OutputOptions &out_opts, const CsvOptions &csv_opts) {
  if (out_opts.output_format == constants::kTabularFormat) {
    PrintTabular(header, records, out_opts.fit_to_screen);
  } else if (out_opts.output_format == constants::kCsvFormat) {
    PrintCsv(header, records, csv_opts);
  }
}

}  // namespace format

DECLARE_bool(term_colors);

Replxx *InitAndSetupReplxx() {
  Replxx *replxx_instance = replxx_init();

  replxx_set_unique_history(replxx_instance, 1);
  replxx_set_completion_callback(replxx_instance, CompletionHook, nullptr);

  // ToDo(the-joksim):
  //   - syntax highlighting disabled for now - figure out a smarter way of
  //     picking the right colors depending on the user's terminal settings
  //   - currently, the color scheme for highlighting is hardcoded
  if (FLAGS_term_colors) {
    replxx_set_highlighter_callback(replxx_instance, ColorHook, nullptr);
  }

  return replxx_instance;
}<|MERGE_RESOLUTION|>--- conflicted
+++ resolved
@@ -1,8 +1,5 @@
 #include <string.h>
-<<<<<<< HEAD
-
-=======
->>>>>>> 8045fd89
+
 #include <algorithm>
 #include <chrono>
 #include <cmath>
@@ -508,10 +505,8 @@
   return notifications;
 }
 
-<<<<<<< HEAD
 double ParseFloat(const mg_value *mg_val_float) { return mg_value_float(mg_val_float); }
-=======
->>>>>>> 8045fd89
+
 }  // namespace
 
 namespace console {
@@ -837,7 +832,6 @@
 
   const mg_map *summary = mg_result_summary(result);
   if (summary && mg_map_size(summary) > 0) {
-<<<<<<< HEAD
     {
       std::map<std::string, double> execution_time_info;
       for (auto key : {"cost_estimate", "parsing_time", "planning_time", "plan_execution_time"}) {
@@ -850,8 +844,6 @@
       }
     }
 
-=======
->>>>>>> 8045fd89
     if (const mg_value *mg_stats = mg_map_at(summary, "stats"); mg_stats) {
       ret.stats.emplace(ParseStats(mg_stats));
     }
