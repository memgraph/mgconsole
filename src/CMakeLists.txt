#
# This program is free software: you can redistribute it and/or modify
# it under the terms of the GNU General Public License as published by
# the Free Software Foundation, either version 3 of the License, or
# (at your option) any later version.
#
# This program is distributed in the hope that it will be useful,
# but WITHOUT ANY WARRANTY; without even the implied warranty of
# MERCHANTABILITY or FITNESS FOR A PARTICULAR PURPOSE.  See the
# GNU General Public License for more details.
#
# You should have received a copy of the GNU General Public License
# along with this program.  If not, see <https://www.gnu.org/licenses/>.

include(ExternalProject)

# Create compile_commands.json
set(CMAKE_EXPORT_COMPILE_COMMANDS ON)

if (WIN32)
  set(MGCONSOLE_ON_WINDOWS TRUE)
elseif(APPLE)
  set(MGCONSOLE_ON_OSX TRUE)
elseif(UNIX)
  set(MGCONSOLE_ON_LINUX TRUE)
endif()

find_package(Threads REQUIRED)
set(CMAKE_THREAD_PREFER_PTHREAD TRUE)
set(THREADS_PREFER_PTHREAD_FLAG TRUE)

set(OPENSSL_USE_STATIC_LIBS TRUE)
find_package(OpenSSL REQUIRED)

<<<<<<< HEAD
if (MGCONSOLE_ON_OSX)
  set(MACOSX_OPENSSL_ROOTDIR_FLAG "-DOPENSSL_ROOT_DIR=${OPENSSL_ROOT_DIR}")
=======
# Create compile_commands.json
set(CMAKE_EXPORT_COMPILE_COMMANDS ON)

if (WIN32)
  set(MGCONSOLE_ON_WINDOWS TRUE)
elseif(APPLE)
  set(MGCONSOLE_ON_OSX TRUE)
elseif(UNIX)
  set(MGCONSOLE_ON_LINUX TRUE)
>>>>>>> 6689c543
endif()

# Handle platform lib prefixes
if (MGCONSOLE_ON_WINDOWS)
  set(GFLAGS_WIN_LIB_SUFFIX "_static")
  set(CMAKE_EXE_LINKER_FLAGS "-static-libgcc -static-libstdc++ ${CMAKE_EXE_LINKER_FLAGS}")
endif()

# Setup GFlags
ExternalProject_Add(gflags-proj
        PREFIX            gflags
        GIT_REPOSITORY    https://github.com/gflags/gflags.git
        GIT_TAG           v2.2.2
        CMAKE_ARGS        "-DCMAKE_INSTALL_PREFIX=<INSTALL_DIR>"
                          "-DCMAKE_BUILD_TYPE=${CMAKE_BUILD_TYPE}"
        INSTALL_DIR       "${PROJECT_BINARY_DIR}/gflags")

ExternalProject_Get_Property(gflags-proj install_dir)
set(GFLAGS_ROOT ${install_dir})
set(GFLAGS_INCLUDE_DIRS ${GFLAGS_ROOT}/include)
set(GFLAGS_LIBRARY_PATH ${GFLAGS_ROOT}/lib/libgflags${GFLAGS_WIN_LIB_SUFFIX}.a)
<<<<<<< HEAD
set(GFLAGS_DEBUG_LIBRARY_PATH ${GFLAGS_ROOT}/lib/libgflags_debug.a)
=======
set(GFLAGS_DEBUG_LIBRARY_PATH ${GFLAGS_ROOT}/lib/libgflags${GFLAGS_WIN_LIB_SUFFIX}_debug.a)
>>>>>>> 6689c543
set(GFLAGS_LIBRARY gflags)

add_library(${GFLAGS_LIBRARY} STATIC IMPORTED)
target_compile_definitions(${GFLAGS_LIBRARY} INTERFACE GFLAGS_IS_A_DLL=0)
set_target_properties(${GFLAGS_LIBRARY} PROPERTIES
        IMPORTED_LOCATION ${GFLAGS_LIBRARY_PATH}
        IMPORTED_LOCATION_DEBUG ${GFLAGS_DEBUG_LIBRARY_PATH}
        INTERFACE_LINK_LIBRARIES Threads::Threads)
add_dependencies(${GFLAGS_LIBRARY} gflags-proj)

ExternalProject_Add(mgclient-proj
        PREFIX            mgclient
        GIT_REPOSITORY    https://github.com/memgraph/mgclient.git
        GIT_TAG           v1.2.1
        CMAKE_ARGS        "-DCMAKE_INSTALL_PREFIX=<INSTALL_DIR>"
                          "-DCMAKE_BUILD_TYPE=${CMAKE_BUILD_TYPE}"
<<<<<<< HEAD
                          ${MACOSX_OPENSSL_ROOTDIR_FLAG}
=======
>>>>>>> 6689c543
        INSTALL_DIR       "${PROJECT_BINARY_DIR}/mgclient")

ExternalProject_Get_Property(mgclient-proj install_dir)
set(MGCLIENT_ROOT ${install_dir})
set(MGCLIENT_INCLUDE_DIRS ${MGCLIENT_ROOT}/include)
set(MGCLIENT_LIBRARY_PATH ${MGCLIENT_ROOT}/lib/libmgclient.a)
set(MGCLIENT_LIBRARY mgclient)

add_library(${MGCLIENT_LIBRARY} STATIC IMPORTED)
set_target_properties(${MGCLIENT_LIBRARY} PROPERTIES
  IMPORTED_LOCATION ${MGCLIENT_LIBRARY_PATH}
  INTERFACE_LINK_LIBRARIES Threads::Threads)
add_dependencies(${MGCLIENT_LIBRARY} mgclient-proj)

add_subdirectory(utils)

add_compile_options(-Wall -Wextra -pedantic -Werror)

# replxx performs narrowing conversion on Windows
if (MGCONSOLE_ON_WINDOWS)
  add_compile_options(-Wno-narrowing)
endif()

add_executable(mgconsole main.cpp)
target_compile_definitions(mgconsole PRIVATE MGCLIENT_STATIC_DEFINE)
target_include_directories(mgconsole
        PRIVATE
        ${GFLAGS_INCLUDE_DIRS}
        ${MGCLIENT_INCLUDE_DIRS}
        ${REPLXX_INCLUDE_DIRS}
        ${CMAKE_CURRENT_BINARY_DIR})

target_link_libraries(mgconsole
        PRIVATE
        ${GFLAGS_LIBRARY}
        utils
        ${MGCLIENT_LIBRARY}
<<<<<<< HEAD
        ${OPENSSL_LIBRARIES})
=======
        ${OPENSSL_LIBRARIES}
        stdc++fs)
>>>>>>> 6689c543

if (MGCONSOLE_ON_WINDOWS)
  target_link_libraries(mgconsole PRIVATE ws2_32 shlwapi)
endif()

configure_file("${CMAKE_CURRENT_SOURCE_DIR}/version.hpp.in"
        "${CMAKE_CURRENT_BINARY_DIR}/version.hpp")

include(GNUInstallDirs)

install(TARGETS mgconsole
       RUNTIME DESTINATION ${CMAKE_INSTALL_BINDIR})<|MERGE_RESOLUTION|>--- conflicted
+++ resolved
@@ -32,20 +32,8 @@
 set(OPENSSL_USE_STATIC_LIBS TRUE)
 find_package(OpenSSL REQUIRED)
 
-<<<<<<< HEAD
 if (MGCONSOLE_ON_OSX)
   set(MACOSX_OPENSSL_ROOTDIR_FLAG "-DOPENSSL_ROOT_DIR=${OPENSSL_ROOT_DIR}")
-=======
-# Create compile_commands.json
-set(CMAKE_EXPORT_COMPILE_COMMANDS ON)
-
-if (WIN32)
-  set(MGCONSOLE_ON_WINDOWS TRUE)
-elseif(APPLE)
-  set(MGCONSOLE_ON_OSX TRUE)
-elseif(UNIX)
-  set(MGCONSOLE_ON_LINUX TRUE)
->>>>>>> 6689c543
 endif()
 
 # Handle platform lib prefixes
@@ -67,11 +55,7 @@
 set(GFLAGS_ROOT ${install_dir})
 set(GFLAGS_INCLUDE_DIRS ${GFLAGS_ROOT}/include)
 set(GFLAGS_LIBRARY_PATH ${GFLAGS_ROOT}/lib/libgflags${GFLAGS_WIN_LIB_SUFFIX}.a)
-<<<<<<< HEAD
-set(GFLAGS_DEBUG_LIBRARY_PATH ${GFLAGS_ROOT}/lib/libgflags_debug.a)
-=======
 set(GFLAGS_DEBUG_LIBRARY_PATH ${GFLAGS_ROOT}/lib/libgflags${GFLAGS_WIN_LIB_SUFFIX}_debug.a)
->>>>>>> 6689c543
 set(GFLAGS_LIBRARY gflags)
 
 add_library(${GFLAGS_LIBRARY} STATIC IMPORTED)
@@ -88,10 +72,7 @@
         GIT_TAG           v1.2.1
         CMAKE_ARGS        "-DCMAKE_INSTALL_PREFIX=<INSTALL_DIR>"
                           "-DCMAKE_BUILD_TYPE=${CMAKE_BUILD_TYPE}"
-<<<<<<< HEAD
                           ${MACOSX_OPENSSL_ROOTDIR_FLAG}
-=======
->>>>>>> 6689c543
         INSTALL_DIR       "${PROJECT_BINARY_DIR}/mgclient")
 
 ExternalProject_Get_Property(mgclient-proj install_dir)
@@ -129,12 +110,7 @@
         ${GFLAGS_LIBRARY}
         utils
         ${MGCLIENT_LIBRARY}
-<<<<<<< HEAD
         ${OPENSSL_LIBRARIES})
-=======
-        ${OPENSSL_LIBRARIES}
-        stdc++fs)
->>>>>>> 6689c543
 
 if (MGCONSOLE_ON_WINDOWS)
   target_link_libraries(mgconsole PRIVATE ws2_32 shlwapi)
