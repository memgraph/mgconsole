--- conflicted
+++ resolved
@@ -34,13 +34,8 @@
 #endif /* _WIN32 */
 
 #include <gflags/gflags.h>
-<<<<<<< HEAD
-
-#include "replxx.h"
-=======
 #include <mgclient.h>
 #include <replxx.h>
->>>>>>> 6689c543
 
 #include "version.hpp"
 #include "utils/utils.hpp"
@@ -171,12 +166,8 @@
     }
   }
 
-  // Save history function. Used to save readline history after each query.
-<<<<<<< HEAD
-  auto save_history = [history_file, replxx_instance, cleanup_resources] {
-=======
+  // Save history function. Used to save replxx history after each query.
   auto save_history = [&history_file, replxx_instance, &cleanup_resources] {
->>>>>>> 6689c543
     if (!FLAGS_no_history) {
       // If there was no history, create history file.
       // Otherwise, append to existing history.
