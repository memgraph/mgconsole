--- conflicted
+++ resolved
@@ -252,23 +252,14 @@
       console::EchoInfo("Bye");
       break;
     }
-<<<<<<< HEAD
-    if (query->empty()) continue;
-    try {
-      auto ret = query::ExecuteQuery(session.get(), *query);
-      if (ret.records.size() > 0) Output(ret.header, ret.records, output_opts, csv_opts);
-=======
     if (query->empty()) {
       continue;
     }
-
     try {
       auto ret = query::ExecuteQuery(session.get(), *query);
       if (ret.records.size() > 0) {
         Output(ret.header, ret.records, output_opts, csv_opts);
       }
-
->>>>>>> 8045fd89
       if (console::is_a_tty(STDIN_FILENO)) {
         std::string summary;
         if (ret.records.size() == 0) {
